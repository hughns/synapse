--- conflicted
+++ resolved
@@ -252,72 +252,6 @@
         self.assertTrue(user_info.is_guest)
         self.store.get_user_by_id.assert_called_with(user_id)
 
-<<<<<<< HEAD
-    def test_cannot_use_regular_token_as_guest(self):
-        USER_ID = "@percy:matrix.org"
-        self.store.add_access_token_to_user = simple_async_mock(None)
-        self.store.get_device = simple_async_mock(None)
-
-        token = self.get_success(
-            self.hs.get_auth_handler().get_access_token_for_user_id(
-                USER_ID, "DEVICE", valid_until_ms=None
-            )
-        )
-        self.store.add_access_token_to_user.assert_called_with(
-            user_id=USER_ID,
-            token=token,
-            device_id="DEVICE",
-            valid_until_ms=None,
-            puppets_user_id=None,
-            refresh_token_id=None,
-        )
-
-        async def get_user(tok):
-            if token != tok:
-                return None
-            return TokenLookupResult(
-                user_id=USER_ID,
-                is_guest=False,
-                token_id=1234,
-                device_id="DEVICE",
-            )
-
-        self.store.get_user_by_access_token = get_user
-        self.store.get_user_by_id = simple_async_mock({"is_guest": False})
-        self.store.mark_access_token_as_used = simple_async_mock(None)
-
-        # check the token works
-        request = Mock(args={})
-        request.args[b"access_token"] = [token.encode("ascii")]
-        request.requestHeaders.getRawHeaders = mock_getRawHeaders()
-        requester = self.get_success(
-            self.auth.get_user_by_req(request, allow_guest=True)
-        )
-        self.assertEqual(UserID.from_string(USER_ID), requester.user)
-        self.assertFalse(requester.is_guest)
-
-        # add an is_guest caveat
-        mac = pymacaroons.Macaroon.deserialize(token)
-        mac.add_first_party_caveat("guest = true")
-        guest_tok = mac.serialize()
-
-        # the token should *not* work now
-        request = Mock(args={})
-        request.args[b"access_token"] = [guest_tok.encode("ascii")]
-        request.requestHeaders.getRawHeaders = mock_getRawHeaders()
-
-        cm = self.get_failure(
-            self.auth.get_user_by_req(request, allow_guest=True),
-            InvalidClientCredentialsError,
-        )
-
-        self.assertEqual(401, cm.value.code)
-        self.assertEqual("Guest access token used for regular user", cm.value.msg)
-
-        self.store.get_user_by_id.assert_called_with(USER_ID)
-
-=======
->>>>>>> 5eed6348
     def test_blocking_mau(self):
         self.auth_blocking._limit_usage_by_mau = False
         self.auth_blocking._max_mau_value = 50
