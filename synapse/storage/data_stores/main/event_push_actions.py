--- conflicted
+++ resolved
@@ -16,12 +16,7 @@
 import logging
 from typing import Dict, Tuple
 
-<<<<<<< HEAD
-from six import iteritems
-
 import attr
-=======
->>>>>>> 7d2532be
 from canonicaljson import json
 
 from twisted.internet import defer
