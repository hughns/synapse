# -*- coding: utf-8 -*-
# Copyright 2014-2016 OpenMarket Ltd
# Copyright 2018-9 New Vector Ltd
#
# Licensed under the Apache License, Version 2.0 (the "License");
# you may not use this file except in compliance with the License.
# You may obtain a copy of the License at
#
#     http://www.apache.org/licenses/LICENSE-2.0
#
# Unless required by applicable law or agreed to in writing, software
# distributed under the License is distributed on an "AS IS" BASIS,
# WITHOUT WARRANTIES OR CONDITIONS OF ANY KIND, either express or implied.
# See the License for the specific language governing permissions and
# limitations under the License.

""" This is a reference implementation of a Matrix homeserver.
"""

import os
import sys

# Check that we're not running on an unsupported Python version.
if sys.version_info < (3, 5):
    print("Synapse requires Python 3.5 or above.")
    sys.exit(1)

try:
    from twisted.internet import protocol
    from twisted.internet.protocol import Factory
    from twisted.names.dns import DNSDatagramProtocol

    protocol.Factory.noisy = False
    Factory.noisy = False
    DNSDatagramProtocol.noisy = False
except ImportError:
    pass

<<<<<<< HEAD
__version__ = "1.16.0rc1"
=======
__version__ = "1.16.0rc2"
>>>>>>> 6f238a70

if bool(os.environ.get("SYNAPSE_TEST_PATCH_LOG_CONTEXTS", False)):
    # We import here so that we don't have to install a bunch of deps when
    # running the packaging tox test.
    from synapse.util.patch_inline_callbacks import do_patch

    do_patch()<|MERGE_RESOLUTION|>--- conflicted
+++ resolved
@@ -36,11 +36,7 @@
 except ImportError:
     pass
 
-<<<<<<< HEAD
-__version__ = "1.16.0rc1"
-=======
 __version__ = "1.16.0rc2"
->>>>>>> 6f238a70
 
 if bool(os.environ.get("SYNAPSE_TEST_PATCH_LOG_CONTEXTS", False)):
     # We import here so that we don't have to install a bunch of deps when
