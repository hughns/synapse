# -*- coding: utf-8 -*-
# Copyright 2015, 2016 OpenMarket Ltd
# Copyright 2017 New Vector Ltd
#
# Licensed under the Apache License, Version 2.0 (the "License");
# you may not use this file except in compliance with the License.
# You may obtain a copy of the License at
#
#     http://www.apache.org/licenses/LICENSE-2.0
#
# Unless required by applicable law or agreed to in writing, software
# distributed under the License is distributed on an "AS IS" BASIS,
# WITHOUT WARRANTIES OR CONDITIONS OF ANY KIND, either express or implied.
# See the License for the specific language governing permissions and
# limitations under the License.
import logging

import six

from prometheus_client import Counter

from twisted.internet import defer
from twisted.internet.error import AlreadyCalled, AlreadyCancelled

from synapse.logging import opentracing
from synapse.metrics.background_process_metrics import run_as_background_process
from synapse.push import PusherConfigException

from . import push_rule_evaluator, push_tools

if six.PY3:
    long = int

logger = logging.getLogger(__name__)

http_push_processed_counter = Counter(
    "synapse_http_httppusher_http_pushes_processed",
    "Number of push notifications successfully sent",
)

http_push_failed_counter = Counter(
    "synapse_http_httppusher_http_pushes_failed",
    "Number of push notifications which failed",
)

http_badges_processed_counter = Counter(
    "synapse_http_httppusher_badge_updates_processed",
    "Number of badge updates successfully sent",
)

http_badges_failed_counter = Counter(
    "synapse_http_httppusher_badge_updates_failed",
    "Number of badge updates which failed",
)


class HttpPusher(object):
    INITIAL_BACKOFF_SEC = 1  # in seconds because that's what Twisted takes
    MAX_BACKOFF_SEC = 60 * 60

    # This one's in ms because we compare it against the clock
    GIVE_UP_AFTER_MS = 24 * 60 * 60 * 1000

    def __init__(self, hs, pusherdict):
        self.hs = hs
        self.store = self.hs.get_datastore()
        self.clock = self.hs.get_clock()
        self.state_handler = self.hs.get_state_handler()
        self.user_id = pusherdict["user_name"]
        self.app_id = pusherdict["app_id"]
        self.app_display_name = pusherdict["app_display_name"]
        self.device_display_name = pusherdict["device_display_name"]
        self.pushkey = pusherdict["pushkey"]
        self.pushkey_ts = pusherdict["ts"]
        self.data = pusherdict["data"]
        self.last_stream_ordering = pusherdict["last_stream_ordering"]
        self.backoff_delay = HttpPusher.INITIAL_BACKOFF_SEC
        self.failing_since = pusherdict["failing_since"]
        self.timed_call = None
        self._is_processing = False

        # This is the highest stream ordering we know it's safe to process.
        # When new events arrive, we'll be given a window of new events: we
        # should honour this rather than just looking for anything higher
        # because of potential out-of-order event serialisation. This starts
        # off as None though as we don't know any better.
        self.max_stream_ordering = None

        if "data" not in pusherdict:
            raise PusherConfigException("No 'data' key for HTTP pusher")
        self.data = pusherdict["data"]

        self.name = "%s/%s/%s" % (
            pusherdict["user_name"],
            pusherdict["app_id"],
            pusherdict["pushkey"],
        )

        if self.data is None:
            raise PusherConfigException("data can not be null for HTTP pusher")

<<<<<<< HEAD
        if 'url' not in self.data:
            raise PusherConfigException(
                "'url' required in data for HTTP pusher"
            )
        self.url = self.data['url']
        self.http_client = hs.get_proxied_http_client()
=======
        if "url" not in self.data:
            raise PusherConfigException("'url' required in data for HTTP pusher")
        self.url = self.data["url"]
        self.http_client = hs.get_simple_http_client()
>>>>>>> 93eaeec7
        self.data_minus_url = {}
        self.data_minus_url.update(self.data)
        del self.data_minus_url["url"]

    def on_started(self, should_check_for_notifs):
        """Called when this pusher has been started.

        Args:
            should_check_for_notifs (bool): Whether we should immediately
                check for push to send. Set to False only if it's known there
                is nothing to send
        """
        if should_check_for_notifs:
            self._start_processing()

    def on_new_notifications(self, min_stream_ordering, max_stream_ordering):
        self.max_stream_ordering = max(
            max_stream_ordering, self.max_stream_ordering or 0
        )
        self._start_processing()

    def on_new_receipts(self, min_stream_id, max_stream_id):
        # Note that the min here shouldn't be relied upon to be accurate.

        # We could check the receipts are actually m.read receipts here,
        # but currently that's the only type of receipt anyway...
        run_as_background_process("http_pusher.on_new_receipts", self._update_badge)

    @defer.inlineCallbacks
    def _update_badge(self):
        badge = yield push_tools.get_badge_count(self.hs.get_datastore(), self.user_id)
        yield self._send_badge(badge)

    def on_timer(self):
        self._start_processing()

    def on_stop(self):
        if self.timed_call:
            try:
                self.timed_call.cancel()
            except (AlreadyCalled, AlreadyCancelled):
                pass
            self.timed_call = None

    def _start_processing(self):
        if self._is_processing:
            return

        run_as_background_process("httppush.process", self._process)

    @defer.inlineCallbacks
    def _process(self):
        # we should never get here if we are already processing
        assert not self._is_processing

        try:
            self._is_processing = True
            # if the max ordering changes while we're running _unsafe_process,
            # call it again, and so on until we've caught up.
            while True:
                starting_max_ordering = self.max_stream_ordering
                try:
                    yield self._unsafe_process()
                except Exception:
                    logger.exception("Exception processing notifs")
                if self.max_stream_ordering == starting_max_ordering:
                    break
        finally:
            self._is_processing = False

    @defer.inlineCallbacks
    def _unsafe_process(self):
        """
        Looks for unset notifications and dispatch them, in order
        Never call this directly: use _process which will only allow this to
        run once per pusher.
        """

        fn = self.store.get_unread_push_actions_for_user_in_range_for_http
        unprocessed = yield fn(
            self.user_id, self.last_stream_ordering, self.max_stream_ordering
        )

        logger.info(
            "Processing %i unprocessed push actions for %s starting at "
            "stream_ordering %s",
            len(unprocessed),
            self.name,
            self.last_stream_ordering,
        )

        for push_action in unprocessed:
            with opentracing.start_active_span(
                "http-push",
                tags={
                    "authenticated_entity": self.user_id,
                    "event_id": push_action["event_id"],
                    "app_id": self.app_id,
                    "app_display_name": self.app_display_name,
                },
            ):
                processed = yield self._process_one(push_action)

            if processed:
                http_push_processed_counter.inc()
                self.backoff_delay = HttpPusher.INITIAL_BACKOFF_SEC
                self.last_stream_ordering = push_action["stream_ordering"]
                pusher_still_exists = (
                    yield self.store.update_pusher_last_stream_ordering_and_success(
                        self.app_id,
                        self.pushkey,
                        self.user_id,
                        self.last_stream_ordering,
                        self.clock.time_msec(),
                    )
                )
                if not pusher_still_exists:
                    # The pusher has been deleted while we were processing, so
                    # lets just stop and return.
                    self.on_stop()
                    return

                if self.failing_since:
                    self.failing_since = None
                    yield self.store.update_pusher_failing_since(
                        self.app_id, self.pushkey, self.user_id, self.failing_since
                    )
            else:
                http_push_failed_counter.inc()
                if not self.failing_since:
                    self.failing_since = self.clock.time_msec()
                    yield self.store.update_pusher_failing_since(
                        self.app_id, self.pushkey, self.user_id, self.failing_since
                    )

                if (
                    self.failing_since
                    and self.failing_since
                    < self.clock.time_msec() - HttpPusher.GIVE_UP_AFTER_MS
                ):
                    # we really only give up so that if the URL gets
                    # fixed, we don't suddenly deliver a load
                    # of old notifications.
                    logger.warn(
                        "Giving up on a notification to user %s, " "pushkey %s",
                        self.user_id,
                        self.pushkey,
                    )
                    self.backoff_delay = HttpPusher.INITIAL_BACKOFF_SEC
                    self.last_stream_ordering = push_action["stream_ordering"]
                    pusher_still_exists = yield self.store.update_pusher_last_stream_ordering(
                        self.app_id,
                        self.pushkey,
                        self.user_id,
                        self.last_stream_ordering,
                    )
                    if not pusher_still_exists:
                        # The pusher has been deleted while we were processing, so
                        # lets just stop and return.
                        self.on_stop()
                        return

                    self.failing_since = None
                    yield self.store.update_pusher_failing_since(
                        self.app_id, self.pushkey, self.user_id, self.failing_since
                    )
                else:
                    logger.info("Push failed: delaying for %ds", self.backoff_delay)
                    self.timed_call = self.hs.get_reactor().callLater(
                        self.backoff_delay, self.on_timer
                    )
                    self.backoff_delay = min(
                        self.backoff_delay * 2, self.MAX_BACKOFF_SEC
                    )
                    break

    @defer.inlineCallbacks
    def _process_one(self, push_action):
        if "notify" not in push_action["actions"]:
            return True

        tweaks = push_rule_evaluator.tweaks_for_actions(push_action["actions"])
        badge = yield push_tools.get_badge_count(self.hs.get_datastore(), self.user_id)

        event = yield self.store.get_event(push_action["event_id"], allow_none=True)
        if event is None:
            return True  # It's been redacted
        rejected = yield self.dispatch_push(event, tweaks, badge)
        if rejected is False:
            return False

        if isinstance(rejected, list) or isinstance(rejected, tuple):
            for pk in rejected:
                if pk != self.pushkey:
                    # for sanity, we only remove the pushkey if it
                    # was the one we actually sent...
                    logger.warn(
                        ("Ignoring rejected pushkey %s because we" " didn't send it"),
                        pk,
                    )
                else:
                    logger.info("Pushkey %s was rejected: removing", pk)
                    yield self.hs.remove_pusher(self.app_id, pk, self.user_id)
        return True

    @defer.inlineCallbacks
    def _build_notification_dict(self, event, tweaks, badge):
        if self.data.get("format") == "event_id_only":
            d = {
                "notification": {
                    "event_id": event.event_id,
                    "room_id": event.room_id,
                    "counts": {"unread": badge},
                    "devices": [
                        {
                            "app_id": self.app_id,
                            "pushkey": self.pushkey,
                            "pushkey_ts": long(self.pushkey_ts / 1000),
                            "data": self.data_minus_url,
                        }
                    ],
                }
            }
            return d

        ctx = yield push_tools.get_context_for_event(
            self.store, self.state_handler, event, self.user_id
        )

        d = {
            "notification": {
                "id": event.event_id,  # deprecated: remove soon
                "event_id": event.event_id,
                "room_id": event.room_id,
                "type": event.type,
                "sender": event.user_id,
                "counts": {  # -- we don't mark messages as read yet so
                    # we have no way of knowing
                    # Just set the badge to 1 until we have read receipts
                    "unread": badge,
                    # 'missed_calls': 2
                },
                "devices": [
                    {
                        "app_id": self.app_id,
                        "pushkey": self.pushkey,
                        "pushkey_ts": long(self.pushkey_ts / 1000),
                        "data": self.data_minus_url,
                        "tweaks": tweaks,
                    }
                ],
            }
        }
        if event.type == "m.room.member" and event.is_state():
            d["notification"]["membership"] = event.content["membership"]
            d["notification"]["user_is_target"] = event.state_key == self.user_id
        if self.hs.config.push_include_content and event.content:
            d["notification"]["content"] = event.content

        # We no longer send aliases separately, instead, we send the human
        # readable name of the room, which may be an alias.
        if "sender_display_name" in ctx and len(ctx["sender_display_name"]) > 0:
            d["notification"]["sender_display_name"] = ctx["sender_display_name"]
        if "name" in ctx and len(ctx["name"]) > 0:
            d["notification"]["room_name"] = ctx["name"]

        return d

    @defer.inlineCallbacks
    def dispatch_push(self, event, tweaks, badge):
        notification_dict = yield self._build_notification_dict(event, tweaks, badge)
        if not notification_dict:
            return []
        try:
            resp = yield self.http_client.post_json_get_json(
                self.url, notification_dict
            )
        except Exception as e:
            logger.warning(
                "Failed to push event %s to %s: %s %s",
                event.event_id,
                self.name,
                type(e),
                e,
            )
            return False
        rejected = []
        if "rejected" in resp:
            rejected = resp["rejected"]
        return rejected

    @defer.inlineCallbacks
    def _send_badge(self, badge):
        """
        Args:
            badge (int): number of unread messages
        """
        logger.info("Sending updated badge count %d to %s", badge, self.name)
        d = {
            "notification": {
                "id": "",
                "type": None,
                "sender": "",
                "counts": {"unread": badge},
                "devices": [
                    {
                        "app_id": self.app_id,
                        "pushkey": self.pushkey,
                        "pushkey_ts": long(self.pushkey_ts / 1000),
                        "data": self.data_minus_url,
                    }
                ],
            }
        }
        try:
            yield self.http_client.post_json_get_json(self.url, d)
            http_badges_processed_counter.inc()
        except Exception as e:
            logger.warning(
                "Failed to send badge count to %s: %s %s", self.name, type(e), e
            )
            http_badges_failed_counter.inc()<|MERGE_RESOLUTION|>--- conflicted
+++ resolved
@@ -99,19 +99,10 @@
         if self.data is None:
             raise PusherConfigException("data can not be null for HTTP pusher")
 
-<<<<<<< HEAD
-        if 'url' not in self.data:
-            raise PusherConfigException(
-                "'url' required in data for HTTP pusher"
-            )
-        self.url = self.data['url']
-        self.http_client = hs.get_proxied_http_client()
-=======
         if "url" not in self.data:
             raise PusherConfigException("'url' required in data for HTTP pusher")
         self.url = self.data["url"]
-        self.http_client = hs.get_simple_http_client()
->>>>>>> 93eaeec7
+        self.http_client = hs.get_proxied_http_client()
         self.data_minus_url = {}
         self.data_minus_url.update(self.data)
         del self.data_minus_url["url"]
