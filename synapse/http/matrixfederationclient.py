# -*- coding: utf-8 -*-
# Copyright 2014, 2015 OpenMarket Ltd
#
# Licensed under the Apache License, Version 2.0 (the "License");
# you may not use this file except in compliance with the License.
# You may obtain a copy of the License at
#
#     http://www.apache.org/licenses/LICENSE-2.0
#
# Unless required by applicable law or agreed to in writing, software
# distributed under the License is distributed on an "AS IS" BASIS,
# WITHOUT WARRANTIES OR CONDITIONS OF ANY KIND, either express or implied.
# See the License for the specific language governing permissions and
# limitations under the License.


from twisted.internet import defer, reactor, protocol
from twisted.internet.error import DNSLookupError
from twisted.web.client import readBody, HTTPConnectionPool, Agent
from twisted.web.http_headers import Headers
from twisted.web._newclient import ResponseDone

from synapse.http.endpoint import matrix_federation_endpoint
from synapse.util.async import sleep
from synapse.util.logcontext import preserve_context_over_fn
import synapse.metrics

from syutil.jsonutil import encode_canonical_json

from synapse.api.errors import (
    SynapseError, Codes, HttpResponseException,
)

from syutil.crypto.jsonsign import sign_json

import simplejson as json
import logging
import sys
import urllib
import urlparse


logger = logging.getLogger(__name__)
outbound_logger = logging.getLogger("synapse.http.outbound")

metrics = synapse.metrics.get_metrics_for(__name__)

outgoing_requests_counter = metrics.register_counter(
    "requests",
    labels=["method"],
)
incoming_responses_counter = metrics.register_counter(
    "responses",
    labels=["method", "code"],
)


class MatrixFederationEndpointFactory(object):
    def __init__(self, hs):
        self.tls_context_factory = hs.tls_context_factory

    def endpointForURI(self, uri):
        destination = uri.netloc

        return matrix_federation_endpoint(
            reactor, destination, timeout=10,
            ssl_context_factory=self.tls_context_factory
        )


class MatrixFederationHttpClient(object):
    """HTTP client used to talk to other homeservers over the federation
    protocol. Send client certificates and signs requests.

    Attributes:
        agent (twisted.web.client.Agent): The twisted Agent used to send the
            requests.
    """

    def __init__(self, hs):
        self.hs = hs
        self.signing_key = hs.config.signing_key[0]
        self.server_name = hs.hostname
        pool = HTTPConnectionPool(reactor)
        pool.maxPersistentPerHost = 10
        self.agent = Agent.usingEndpointFactory(
            reactor, MatrixFederationEndpointFactory(hs), pool=pool
        )
        self.clock = hs.get_clock()
        self.version_string = hs.version_string

<<<<<<< HEAD
    def _create_url(self, destination, path_bytes, param_bytes, query_bytes):
        return urlparse.urlunparse(
            ("matrix", destination, path_bytes, param_bytes, query_bytes, "")
        )
=======
        self._next_id = 1
>>>>>>> 4f11a5b2

    @defer.inlineCallbacks
    def _create_request(self, destination, method, path_bytes,
                        body_callback, headers_dict={}, param_bytes=b"",
                        query_bytes=b"", retry_on_dns_fail=True,
                        timeout=None):
        """ Creates and sends a request to the given url
        """
        headers_dict[b"User-Agent"] = [self.version_string]
        headers_dict[b"Host"] = [destination]

        url_bytes = self._create_url(
            destination, path_bytes, param_bytes, query_bytes
        )

        txn_id = "%s-O-%s" % (method, self._next_id)
        self._next_id = (self._next_id + 1) % (sys.maxint - 1)

        outbound_logger.info(
            "{%s} [%s] Sending request: %s %s",
            txn_id, destination, method, url_bytes
        )

        # XXX: Would be much nicer to retry only at the transaction-layer
        # (once we have reliable transactions in place)
        retries_left = 5

<<<<<<< HEAD
        http_url_bytes = urlparse.urlunparse(
            ("", "", path_bytes, param_bytes, query_bytes, "")
        )

        while True:
            producer = None
            if body_callback:
                producer = body_callback(method, http_url_bytes, headers_dict)

            try:
                request_deferred = preserve_context_over_fn(
                    self.agent.request,
                    method,
                    url_bytes,
                    Headers(headers_dict),
                    producer
                )
=======
        endpoint = preserve_context_over_fn(
            self._getEndpoint, reactor, destination
        )
>>>>>>> 4f11a5b2

        log_result = None
        try:
            while True:
                producer = None
                if body_callback:
                    producer = body_callback(method, url_bytes, headers_dict)

                try:
                    def send_request():
                        request_deferred = self.agent.request(
                            destination,
                            endpoint,
                            method,
                            path_bytes,
                            param_bytes,
                            query_bytes,
                            Headers(headers_dict),
                            producer
                        )

                        return self.clock.time_bound_deferred(
                            request_deferred,
                            time_out=timeout/1000. if timeout else 60,
                        )

                    response = yield preserve_context_over_fn(
                        send_request,
                    )

                    log_result = "%d %s" % (response.code, response.phrase,)
                    break
                except Exception as e:
                    if not retry_on_dns_fail and isinstance(e, DNSLookupError):
                        logger.warn(
                            "DNS Lookup failed to %s with %s",
                            destination,
                            e
                        )
                        log_result = "DNS Lookup failed to %s with %s" % (
                            destination, e
                        )
                        raise

                    logger.warn(
                        "{%s} Sending request failed to %s: %s %s: %s - %s",
                        txn_id,
                        destination,
                        method,
                        url_bytes,
                        type(e).__name__,
                        _flatten_response_never_received(e),
                    )

                    log_result = "%s - %s" % (
                        type(e).__name__, _flatten_response_never_received(e),
                    )

                    if retries_left and not timeout:
                        yield sleep(2 ** (5 - retries_left))
                        retries_left -= 1
                    else:
                        raise
        finally:
            outbound_logger.info(
                "{%s} [%s] Result: %s",
                txn_id,
                destination,
                log_result,
            )

        if 200 <= response.code < 300:
            pass
        else:
            # :'(
            # Update transactions table?
            body = yield preserve_context_over_fn(readBody, response)
            raise HttpResponseException(
                response.code, response.phrase, body
            )

        defer.returnValue(response)

    def sign_request(self, destination, method, url_bytes, headers_dict,
                     content=None):
        request = {
            "method": method,
            "uri": url_bytes,
            "origin": self.server_name,
            "destination": destination,
        }

        if content is not None:
            request["content"] = content

        request = sign_json(request, self.server_name, self.signing_key)

        auth_headers = []

        for key, sig in request["signatures"][self.server_name].items():
            auth_headers.append(bytes(
                "X-Matrix origin=%s,key=\"%s\",sig=\"%s\"" % (
                    self.server_name, key, sig,
                )
            ))

        headers_dict[b"Authorization"] = auth_headers

    @defer.inlineCallbacks
    def put_json(self, destination, path, data={}, json_data_callback=None):
        """ Sends the specifed json data using PUT

        Args:
            destination (str): The remote server to send the HTTP request
                to.
            path (str): The HTTP path.
            data (dict): A dict containing the data that will be used as
                the request body. This will be encoded as JSON.
            json_data_callback (callable): A callable returning the dict to
                use as the request body.

        Returns:
            Deferred: Succeeds when we get a 2xx HTTP response. The result
            will be the decoded JSON body. On a 4xx or 5xx error response a
            CodeMessageException is raised.
        """

        if not json_data_callback:
            def json_data_callback():
                return data

        def body_callback(method, url_bytes, headers_dict):
            json_data = json_data_callback()
            self.sign_request(
                destination, method, url_bytes, headers_dict, json_data
            )
            producer = _JsonProducer(json_data)
            return producer

        response = yield self._create_request(
            destination.encode("ascii"),
            "PUT",
            path.encode("ascii"),
            body_callback=body_callback,
            headers_dict={"Content-Type": ["application/json"]},
        )

        if 200 <= response.code < 300:
            # We need to update the transactions table to say it was sent?
            c_type = response.headers.getRawHeaders("Content-Type")

            if "application/json" not in c_type:
                raise RuntimeError(
                    "Content-Type not application/json"
                )

        body = yield preserve_context_over_fn(readBody, response)
        defer.returnValue(json.loads(body))

    @defer.inlineCallbacks
    def post_json(self, destination, path, data={}):
        """ Sends the specifed json data using POST

        Args:
            destination (str): The remote server to send the HTTP request
                to.
            path (str): The HTTP path.
            data (dict): A dict containing the data that will be used as
                the request body. This will be encoded as JSON.

        Returns:
            Deferred: Succeeds when we get a 2xx HTTP response. The result
            will be the decoded JSON body. On a 4xx or 5xx error response a
            CodeMessageException is raised.
        """

        def body_callback(method, url_bytes, headers_dict):
            self.sign_request(
                destination, method, url_bytes, headers_dict, data
            )
            return _JsonProducer(data)

        response = yield self._create_request(
            destination.encode("ascii"),
            "POST",
            path.encode("ascii"),
            body_callback=body_callback,
            headers_dict={"Content-Type": ["application/json"]},
        )

        if 200 <= response.code < 300:
            # We need to update the transactions table to say it was sent?
            c_type = response.headers.getRawHeaders("Content-Type")

            if "application/json" not in c_type:
                raise RuntimeError(
                    "Content-Type not application/json"
                )

        body = yield preserve_context_over_fn(readBody, response)

        defer.returnValue(json.loads(body))

    @defer.inlineCallbacks
    def get_json(self, destination, path, args={}, retry_on_dns_fail=True,
                 timeout=None):
        """ GETs some json from the given host homeserver and path

        Args:
            destination (str): The remote server to send the HTTP request
                to.
            path (str): The HTTP path.
            args (dict): A dictionary used to create query strings, defaults to
                None.
            timeout (int): How long to try (in ms) the destination for before
                giving up. None indicates no timeout and that the request will
                be retried.
        Returns:
            Deferred: Succeeds when we get *any* HTTP response.

            The result of the deferred is a tuple of `(code, response)`,
            where `response` is a dict representing the decoded JSON body.
        """
        logger.debug("get_json args: %s", args)

        encoded_args = {}
        for k, vs in args.items():
            if isinstance(vs, basestring):
                vs = [vs]
            encoded_args[k] = [v.encode("UTF-8") for v in vs]

        query_bytes = urllib.urlencode(encoded_args, True)
        logger.debug("Query bytes: %s Retry DNS: %s", args, retry_on_dns_fail)

        def body_callback(method, url_bytes, headers_dict):
            self.sign_request(destination, method, url_bytes, headers_dict)
            return None

        response = yield self._create_request(
            destination.encode("ascii"),
            "GET",
            path.encode("ascii"),
            query_bytes=query_bytes,
            body_callback=body_callback,
            retry_on_dns_fail=retry_on_dns_fail,
            timeout=timeout,
        )

        if 200 <= response.code < 300:
            # We need to update the transactions table to say it was sent?
            c_type = response.headers.getRawHeaders("Content-Type")

            if "application/json" not in c_type:
                raise RuntimeError(
                    "Content-Type not application/json"
                )

        body = yield preserve_context_over_fn(readBody, response)

        defer.returnValue(json.loads(body))

    @defer.inlineCallbacks
    def get_file(self, destination, path, output_stream, args={},
                 retry_on_dns_fail=True, max_size=None):
        """GETs a file from a given homeserver
        Args:
            destination (str): The remote server to send the HTTP request to.
            path (str): The HTTP path to GET.
            output_stream (file): File to write the response body to.
            args (dict): Optional dictionary used to create the query string.
        Returns:
            A (int,dict) tuple of the file length and a dict of the response
            headers.
        """

        encoded_args = {}
        for k, vs in args.items():
            if isinstance(vs, basestring):
                vs = [vs]
            encoded_args[k] = [v.encode("UTF-8") for v in vs]

        query_bytes = urllib.urlencode(encoded_args, True)
        logger.debug("Query bytes: %s Retry DNS: %s", args, retry_on_dns_fail)

        def body_callback(method, url_bytes, headers_dict):
            self.sign_request(destination, method, url_bytes, headers_dict)
            return None

        response = yield self._create_request(
            destination.encode("ascii"),
            "GET",
            path.encode("ascii"),
            query_bytes=query_bytes,
            body_callback=body_callback,
            retry_on_dns_fail=retry_on_dns_fail
        )

        headers = dict(response.headers.getAllRawHeaders())

        try:
            length = yield preserve_context_over_fn(
                _readBodyToFile,
                response, output_stream, max_size
            )
        except:
            logger.exception("Failed to download body")
            raise

        defer.returnValue((length, headers))


class _ReadBodyToFileProtocol(protocol.Protocol):
    def __init__(self, stream, deferred, max_size):
        self.stream = stream
        self.deferred = deferred
        self.length = 0
        self.max_size = max_size

    def dataReceived(self, data):
        self.stream.write(data)
        self.length += len(data)
        if self.max_size is not None and self.length >= self.max_size:
            self.deferred.errback(SynapseError(
                502,
                "Requested file is too large > %r bytes" % (self.max_size,),
                Codes.TOO_LARGE,
            ))
            self.deferred = defer.Deferred()
            self.transport.loseConnection()

    def connectionLost(self, reason):
        if reason.check(ResponseDone):
            self.deferred.callback(self.length)
        else:
            self.deferred.errback(reason)


def _readBodyToFile(response, stream, max_size):
    d = defer.Deferred()
    response.deliverBody(_ReadBodyToFileProtocol(stream, d, max_size))
    return d


class _JsonProducer(object):
    """ Used by the twisted http client to create the HTTP body from json
    """
    def __init__(self, jsn):
        self.reset(jsn)

    def reset(self, jsn):
        self.body = encode_canonical_json(jsn)
        self.length = len(self.body)

    def startProducing(self, consumer):
        consumer.write(self.body)
        return defer.succeed(None)

    def pauseProducing(self):
        pass

    def stopProducing(self):
        pass


def _flatten_response_never_received(e):
    if hasattr(e, "reasons"):
        return ", ".join(
            _flatten_response_never_received(f.value)
            for f in e.reasons
        )
    else:
        return "%s: %s" % (type(e).__name__, e.message,)<|MERGE_RESOLUTION|>--- conflicted
+++ resolved
@@ -88,15 +88,12 @@
         )
         self.clock = hs.get_clock()
         self.version_string = hs.version_string
-
-<<<<<<< HEAD
+        self._next_id = 1
+
     def _create_url(self, destination, path_bytes, param_bytes, query_bytes):
         return urlparse.urlunparse(
             ("matrix", destination, path_bytes, param_bytes, query_bytes, "")
         )
-=======
-        self._next_id = 1
->>>>>>> 4f11a5b2
 
     @defer.inlineCallbacks
     def _create_request(self, destination, method, path_bytes,
@@ -124,49 +121,27 @@
         # (once we have reliable transactions in place)
         retries_left = 5
 
-<<<<<<< HEAD
         http_url_bytes = urlparse.urlunparse(
             ("", "", path_bytes, param_bytes, query_bytes, "")
         )
-
-        while True:
-            producer = None
-            if body_callback:
-                producer = body_callback(method, http_url_bytes, headers_dict)
-
-            try:
-                request_deferred = preserve_context_over_fn(
-                    self.agent.request,
-                    method,
-                    url_bytes,
-                    Headers(headers_dict),
-                    producer
-                )
-=======
-        endpoint = preserve_context_over_fn(
-            self._getEndpoint, reactor, destination
-        )
->>>>>>> 4f11a5b2
 
         log_result = None
         try:
             while True:
                 producer = None
                 if body_callback:
-                    producer = body_callback(method, url_bytes, headers_dict)
+                    producer = body_callback(method, http_url_bytes, headers_dict)
 
                 try:
                     def send_request():
-                        request_deferred = self.agent.request(
-                            destination,
-                            endpoint,
+                        request_deferred = preserve_context_over_fn(
+                            self.agent.request,
                             method,
-                            path_bytes,
-                            param_bytes,
-                            query_bytes,
+                            url_bytes,
                             Headers(headers_dict),
                             producer
                         )
+
 
                         return self.clock.time_bound_deferred(
                             request_deferred,
