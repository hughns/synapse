--- conflicted
+++ resolved
@@ -24,26 +24,18 @@
 
 from twisted.internet import defer
 
-<<<<<<< HEAD
 from synapse.api.errors import (
     CodeMessageException,
     Codes,
     FederationDeniedError,
     SynapseError,
 )
+from synapse.logging.context import make_deferred_yieldable, run_in_background
 from synapse.types import (
     UserID,
     get_domain_from_id,
     get_verify_key_from_cross_signing_key,
 )
-from synapse.util.async_helpers import Linearizer
-from synapse.util.caches.expiringcache import ExpiringCache
-from synapse.util.logcontext import make_deferred_yieldable, run_in_background
-=======
-from synapse.api.errors import CodeMessageException, FederationDeniedError, SynapseError
-from synapse.logging.context import make_deferred_yieldable, run_in_background
-from synapse.types import UserID, get_domain_from_id
->>>>>>> 82470738
 from synapse.util.retryutils import NotRetryingDestination
 
 logger = logging.getLogger(__name__)
@@ -181,10 +173,7 @@
             )
         )
 
-<<<<<<< HEAD
-        ret = {
-            "device_keys": results, "failures": failures,
-        }
+        ret = {"device_keys": results, "failures": failures}
 
         for key, value in iteritems(cross_signing_keys):
             ret[key + "_keys"] = value
@@ -253,9 +242,6 @@
             "self_signing": self_signing_keys,
             "user_signing": user_signing_keys,
         })
-=======
-        defer.returnValue({"device_keys": results, "failures": failures})
->>>>>>> 82470738
 
     @defer.inlineCallbacks
     def query_local_devices(self, query):
@@ -531,7 +517,6 @@
         defer.returnValue({})
 
 
-
 def _check_cross_signing_key(key, user_id, key_type, signing_key=None):
     """Check a cross-signing key uploaded by a user.  Performs some basic sanity
     checking, and ensures that it is signed, if a signature is required.
@@ -561,6 +546,7 @@
                 Codes.INVALID_SIGNATURE
             )
 
+
 def _exception_to_failure(e):
     if isinstance(e, CodeMessageException):
         return {"status": e.code, "message": str(e)}
