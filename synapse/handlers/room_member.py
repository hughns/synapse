--- conflicted
+++ resolved
@@ -513,23 +513,7 @@
                     # so don't really fit into the general auth process.
                     raise AuthError(403, "Guest access not allowed")
 
-<<<<<<< HEAD
-            if is_host_in_room:
-                time_now_s = self.clock.time()
-                (
-                    allowed,
-                    time_allowed,
-                ) = self._join_rate_limiter_local.can_requester_do_action(requester,)
-
-                if not allowed:
-                    raise LimitExceededError(
-                        retry_after_ms=int(1000 * (time_allowed - time_now_s))
-                    )
-
-            else:
-=======
             if not is_host_in_room:
->>>>>>> 0a4e541d
                 time_now_s = self.clock.time()
                 (
                     allowed,
