# -*- coding: utf-8 -*-
# Copyright 2014-2016 OpenMarket Ltd
#
# Licensed under the Apache License, Version 2.0 (the "License");
# you may not use this file except in compliance with the License.
# You may obtain a copy of the License at
#
#     http://www.apache.org/licenses/LICENSE-2.0
#
# Unless required by applicable law or agreed to in writing, software
# distributed under the License is distributed on an "AS IS" BASIS,
# WITHOUT WARRANTIES OR CONDITIONS OF ANY KIND, either express or implied.
# See the License for the specific language governing permissions and
# limitations under the License.

""" This module contains REST servlets to do with rooms: /rooms/<paths> """
from twisted.internet import defer

from base import ClientV1RestServlet, client_path_patterns
from synapse.api.errors import SynapseError, Codes, AuthError
from synapse.streams.config import PaginationConfig
from synapse.api.constants import EventTypes, Membership
from synapse.types import UserID, RoomID, RoomAlias
from synapse.events.utils import serialize_event

import simplejson as json
import logging
import urllib

logger = logging.getLogger(__name__)


class RoomCreateRestServlet(ClientV1RestServlet):
    # No PATTERN; we have custom dispatch rules here

    def register(self, http_server):
        PATTERNS = "/createRoom"
        register_txn_path(self, PATTERNS, http_server)
        # define CORS for all of /rooms in RoomCreateRestServlet for simplicity
        http_server.register_paths("OPTIONS",
                                   client_path_patterns("/rooms(?:/.*)?$"),
                                   self.on_OPTIONS)
        # define CORS for /createRoom[/txnid]
        http_server.register_paths("OPTIONS",
                                   client_path_patterns("/createRoom(?:/.*)?$"),
                                   self.on_OPTIONS)

    @defer.inlineCallbacks
    def on_PUT(self, request, txn_id):
        try:
            defer.returnValue(
                self.txns.get_client_transaction(request, txn_id)
            )
        except KeyError:
            pass

        response = yield self.on_POST(request)

        self.txns.store_client_transaction(request, txn_id, response)
        defer.returnValue(response)

    @defer.inlineCallbacks
    def on_POST(self, request):
        requester = yield self.auth.get_user_by_req(request)

        handler = self.handlers.room_creation_handler
        info = yield handler.create_room(
            requester, self.get_room_config(request)
        )

        defer.returnValue((200, info))

    def get_room_config(self, request):
        try:
            user_supplied_config = json.loads(request.content.read())
            if "visibility" not in user_supplied_config:
                # default visibility
                user_supplied_config["visibility"] = "public"
            return user_supplied_config
        except (ValueError, TypeError):
            raise SynapseError(400, "Body must be JSON.",
                               errcode=Codes.BAD_JSON)

    def on_OPTIONS(self, request):
        return (200, {})


# TODO: Needs unit testing for generic events
class RoomStateEventRestServlet(ClientV1RestServlet):
    def register(self, http_server):
        # /room/$roomid/state/$eventtype
        no_state_key = "/rooms/(?P<room_id>[^/]*)/state/(?P<event_type>[^/]*)$"

        # /room/$roomid/state/$eventtype/$statekey
        state_key = ("/rooms/(?P<room_id>[^/]*)/state/"
                     "(?P<event_type>[^/]*)/(?P<state_key>[^/]*)$")

        http_server.register_paths("GET",
                                   client_path_patterns(state_key),
                                   self.on_GET)
        http_server.register_paths("PUT",
                                   client_path_patterns(state_key),
                                   self.on_PUT)
        http_server.register_paths("GET",
                                   client_path_patterns(no_state_key),
                                   self.on_GET_no_state_key)
        http_server.register_paths("PUT",
                                   client_path_patterns(no_state_key),
                                   self.on_PUT_no_state_key)

    def on_GET_no_state_key(self, request, room_id, event_type):
        return self.on_GET(request, room_id, event_type, "")

    def on_PUT_no_state_key(self, request, room_id, event_type):
        return self.on_PUT(request, room_id, event_type, "")

    @defer.inlineCallbacks
    def on_GET(self, request, room_id, event_type, state_key):
        requester = yield self.auth.get_user_by_req(request, allow_guest=True)

        msg_handler = self.handlers.message_handler
        data = yield msg_handler.get_room_data(
            user_id=requester.user.to_string(),
            room_id=room_id,
            event_type=event_type,
            state_key=state_key,
            is_guest=requester.is_guest,
        )

        if not data:
            raise SynapseError(
                404, "Event not found.", errcode=Codes.NOT_FOUND
            )
        defer.returnValue((200, data.get_dict()["content"]))

    @defer.inlineCallbacks
    def on_PUT(self, request, room_id, event_type, state_key, txn_id=None):
        requester = yield self.auth.get_user_by_req(request)

        content = _parse_json(request)

        event_dict = {
            "type": event_type,
            "content": content,
            "room_id": room_id,
            "sender": requester.user.to_string(),
        }

        if state_key is not None:
            event_dict["state_key"] = state_key

        msg_handler = self.handlers.message_handler
<<<<<<< HEAD
        event, context = yield msg_handler.create_event(
            event_dict,
            token_id=requester.access_token_id,
            txn_id=txn_id,
        )

        if event_type == EventTypes.Member:
            yield self.handlers.room_member_handler.send_membership_event(
                event,
                context,
                is_guest=requester.is_guest,
            )
        else:
            yield msg_handler.send_nonmember_event(event, context)

        defer.returnValue((200, {}))
=======
        event = yield msg_handler.create_and_send_event(
            event_dict, token_id=requester.access_token_id, txn_id=txn_id,
        )

        defer.returnValue((200, {"event_id": event.event_id}))
>>>>>>> 200de164


# TODO: Needs unit testing for generic events + feedback
class RoomSendEventRestServlet(ClientV1RestServlet):

    def register(self, http_server):
        # /rooms/$roomid/send/$event_type[/$txn_id]
        PATTERNS = ("/rooms/(?P<room_id>[^/]*)/send/(?P<event_type>[^/]*)")
        register_txn_path(self, PATTERNS, http_server, with_get=True)

    @defer.inlineCallbacks
    def on_POST(self, request, room_id, event_type, txn_id=None):
        requester = yield self.auth.get_user_by_req(request, allow_guest=True)
        content = _parse_json(request)

        msg_handler = self.handlers.message_handler
        event = yield msg_handler.create_and_send_nonmember_event(
            {
                "type": event_type,
                "content": content,
                "room_id": room_id,
                "sender": requester.user.to_string(),
            },
            token_id=requester.access_token_id,
            txn_id=txn_id,
        )

        defer.returnValue((200, {"event_id": event.event_id}))

    def on_GET(self, request, room_id, event_type, txn_id):
        return (200, "Not implemented")

    @defer.inlineCallbacks
    def on_PUT(self, request, room_id, event_type, txn_id):
        try:
            defer.returnValue(
                self.txns.get_client_transaction(request, txn_id)
            )
        except KeyError:
            pass

        response = yield self.on_POST(request, room_id, event_type, txn_id)

        self.txns.store_client_transaction(request, txn_id, response)
        defer.returnValue(response)


# TODO: Needs unit testing for room ID + alias joins
class JoinRoomAliasServlet(ClientV1RestServlet):

    def register(self, http_server):
        # /join/$room_identifier[/$txn_id]
        PATTERNS = ("/join/(?P<room_identifier>[^/]*)")
        register_txn_path(self, PATTERNS, http_server)

    @defer.inlineCallbacks
    def on_POST(self, request, room_identifier, txn_id=None):
        requester = yield self.auth.get_user_by_req(
            request,
            allow_guest=True,
        )

        if RoomID.is_valid(room_identifier):
            room_id = room_identifier
            remote_room_hosts = None
        elif RoomAlias.is_valid(room_identifier):
            handler = self.handlers.room_member_handler
            room_alias = RoomAlias.from_string(room_identifier)
            room_id, remote_room_hosts = yield handler.lookup_room_alias(room_alias)
            room_id = room_id.to_string()
        else:
            raise SynapseError(400, "%s was not legal room ID or room alias" % (
                room_identifier,
            ))

        yield self.handlers.room_member_handler.update_membership(
            requester=requester,
            target=requester.user,
            room_id=room_id,
            action="join",
            txn_id=txn_id,
            remote_room_hosts=remote_room_hosts,
        )

        defer.returnValue((200, {"room_id": room_id}))

    @defer.inlineCallbacks
    def on_PUT(self, request, room_identifier, txn_id):
        try:
            defer.returnValue(
                self.txns.get_client_transaction(request, txn_id)
            )
        except KeyError:
            pass

        response = yield self.on_POST(request, room_identifier, txn_id)

        self.txns.store_client_transaction(request, txn_id, response)
        defer.returnValue(response)


# TODO: Needs unit testing
class PublicRoomListRestServlet(ClientV1RestServlet):
    PATTERNS = client_path_patterns("/publicRooms$")

    @defer.inlineCallbacks
    def on_GET(self, request):
        handler = self.handlers.room_list_handler
        data = yield handler.get_public_room_list()
        defer.returnValue((200, data))


# TODO: Needs unit testing
class RoomMemberListRestServlet(ClientV1RestServlet):
    PATTERNS = client_path_patterns("/rooms/(?P<room_id>[^/]*)/members$")

    @defer.inlineCallbacks
    def on_GET(self, request, room_id):
        # TODO support Pagination stream API (limit/tokens)
        requester = yield self.auth.get_user_by_req(request)
        handler = self.handlers.message_handler
        events = yield handler.get_state_events(
            room_id=room_id,
            user_id=requester.user.to_string(),
        )

        chunk = []

        for event in events:
            if event["type"] != EventTypes.Member:
                continue
            chunk.append(event)
            # FIXME: should probably be state_key here, not user_id
            target_user = UserID.from_string(event["user_id"])
            # Presence is an optional cache; don't fail if we can't fetch it
            try:
                presence_handler = self.handlers.presence_handler
                presence_state = yield presence_handler.get_state(
                    target_user=target_user,
                    auth_user=requester.user,
                )
                event["content"].update(presence_state)
            except:
                pass

        defer.returnValue((200, {
            "chunk": chunk
        }))


# TODO: Needs better unit testing
class RoomMessageListRestServlet(ClientV1RestServlet):
    PATTERNS = client_path_patterns("/rooms/(?P<room_id>[^/]*)/messages$")

    @defer.inlineCallbacks
    def on_GET(self, request, room_id):
        requester = yield self.auth.get_user_by_req(request, allow_guest=True)
        pagination_config = PaginationConfig.from_request(
            request, default_limit=10,
        )
        as_client_event = "raw" not in request.args
        handler = self.handlers.message_handler
        msgs = yield handler.get_messages(
            room_id=room_id,
            requester=requester,
            pagin_config=pagination_config,
            as_client_event=as_client_event
        )

        defer.returnValue((200, msgs))


# TODO: Needs unit testing
class RoomStateRestServlet(ClientV1RestServlet):
    PATTERNS = client_path_patterns("/rooms/(?P<room_id>[^/]*)/state$")

    @defer.inlineCallbacks
    def on_GET(self, request, room_id):
        requester = yield self.auth.get_user_by_req(request, allow_guest=True)
        handler = self.handlers.message_handler
        # Get all the current state for this room
        events = yield handler.get_state_events(
            room_id=room_id,
            user_id=requester.user.to_string(),
            is_guest=requester.is_guest,
        )
        defer.returnValue((200, events))


# TODO: Needs unit testing
class RoomInitialSyncRestServlet(ClientV1RestServlet):
    PATTERNS = client_path_patterns("/rooms/(?P<room_id>[^/]*)/initialSync$")

    @defer.inlineCallbacks
    def on_GET(self, request, room_id):
        requester = yield self.auth.get_user_by_req(request, allow_guest=True)
        pagination_config = PaginationConfig.from_request(request)
        content = yield self.handlers.message_handler.room_initial_sync(
            room_id=room_id,
            requester=requester,
            pagin_config=pagination_config,
        )
        defer.returnValue((200, content))


class RoomEventContext(ClientV1RestServlet):
    PATTERNS = client_path_patterns(
        "/rooms/(?P<room_id>[^/]*)/context/(?P<event_id>[^/]*)$"
    )

    def __init__(self, hs):
        super(RoomEventContext, self).__init__(hs)
        self.clock = hs.get_clock()

    @defer.inlineCallbacks
    def on_GET(self, request, room_id, event_id):
        requester = yield self.auth.get_user_by_req(request, allow_guest=True)

        limit = int(request.args.get("limit", [10])[0])

        results = yield self.handlers.room_context_handler.get_event_context(
            requester.user,
            room_id,
            event_id,
            limit,
            requester.is_guest,
        )

        if not results:
            raise SynapseError(
                404, "Event not found.", errcode=Codes.NOT_FOUND
            )

        time_now = self.clock.time_msec()
        results["events_before"] = [
            serialize_event(event, time_now) for event in results["events_before"]
        ]
        results["event"] = serialize_event(results["event"], time_now)
        results["events_after"] = [
            serialize_event(event, time_now) for event in results["events_after"]
        ]
        results["state"] = [
            serialize_event(event, time_now) for event in results["state"]
        ]

        defer.returnValue((200, results))


# TODO: Needs unit testing
class RoomMembershipRestServlet(ClientV1RestServlet):

    def register(self, http_server):
        # /rooms/$roomid/[invite|join|leave]
        PATTERNS = ("/rooms/(?P<room_id>[^/]*)/"
                    "(?P<membership_action>join|invite|leave|ban|unban|kick|forget)")
        register_txn_path(self, PATTERNS, http_server)

    @defer.inlineCallbacks
    def on_POST(self, request, room_id, membership_action, txn_id=None):
        requester = yield self.auth.get_user_by_req(
            request,
            allow_guest=True,
        )

        if requester.is_guest and membership_action not in {
            Membership.JOIN,
            Membership.LEAVE
        }:
            raise AuthError(403, "Guest access not allowed")

        content = _parse_json(request)

        if membership_action == "invite" and self._has_3pid_invite_keys(content):
            yield self.handlers.room_member_handler.do_3pid_invite(
                room_id,
                requester.user,
                content["medium"],
                content["address"],
                content["id_server"],
                requester,
                txn_id
            )
            defer.returnValue((200, {}))
            return

        target = requester.user
        if membership_action in ["invite", "ban", "unban", "kick"]:
            if "user_id" not in content:
                raise SynapseError(400, "Missing user_id key.")
            target = UserID.from_string(content["user_id"])

        yield self.handlers.room_member_handler.update_membership(
            requester=requester,
            target=target,
            room_id=room_id,
            action=membership_action,
            txn_id=txn_id,
        )

        defer.returnValue((200, {}))

    def _has_3pid_invite_keys(self, content):
        for key in {"id_server", "medium", "address"}:
            if key not in content:
                return False
        return True

    @defer.inlineCallbacks
    def on_PUT(self, request, room_id, membership_action, txn_id):
        try:
            defer.returnValue(
                self.txns.get_client_transaction(request, txn_id)
            )
        except KeyError:
            pass

        response = yield self.on_POST(
            request, room_id, membership_action, txn_id
        )

        self.txns.store_client_transaction(request, txn_id, response)
        defer.returnValue(response)


class RoomRedactEventRestServlet(ClientV1RestServlet):
    def register(self, http_server):
        PATTERNS = ("/rooms/(?P<room_id>[^/]*)/redact/(?P<event_id>[^/]*)")
        register_txn_path(self, PATTERNS, http_server)

    @defer.inlineCallbacks
    def on_POST(self, request, room_id, event_id, txn_id=None):
        requester = yield self.auth.get_user_by_req(request)
        content = _parse_json(request)

        msg_handler = self.handlers.message_handler
        event = yield msg_handler.create_and_send_nonmember_event(
            {
                "type": EventTypes.Redaction,
                "content": content,
                "room_id": room_id,
                "sender": requester.user.to_string(),
                "redacts": event_id,
            },
            token_id=requester.access_token_id,
            txn_id=txn_id,
        )

        defer.returnValue((200, {"event_id": event.event_id}))

    @defer.inlineCallbacks
    def on_PUT(self, request, room_id, event_id, txn_id):
        try:
            defer.returnValue(
                self.txns.get_client_transaction(request, txn_id)
            )
        except KeyError:
            pass

        response = yield self.on_POST(request, room_id, event_id, txn_id)

        self.txns.store_client_transaction(request, txn_id, response)
        defer.returnValue(response)


class RoomTypingRestServlet(ClientV1RestServlet):
    PATTERNS = client_path_patterns(
        "/rooms/(?P<room_id>[^/]*)/typing/(?P<user_id>[^/]*)$"
    )

    @defer.inlineCallbacks
    def on_PUT(self, request, room_id, user_id):
        requester = yield self.auth.get_user_by_req(request)

        room_id = urllib.unquote(room_id)
        target_user = UserID.from_string(urllib.unquote(user_id))

        content = _parse_json(request)

        typing_handler = self.handlers.typing_notification_handler

        if content["typing"]:
            yield typing_handler.started_typing(
                target_user=target_user,
                auth_user=requester.user,
                room_id=room_id,
                timeout=content.get("timeout", 30000),
            )
        else:
            yield typing_handler.stopped_typing(
                target_user=target_user,
                auth_user=requester.user,
                room_id=room_id,
            )

        defer.returnValue((200, {}))


class SearchRestServlet(ClientV1RestServlet):
    PATTERNS = client_path_patterns(
        "/search$"
    )

    @defer.inlineCallbacks
    def on_POST(self, request):
        requester = yield self.auth.get_user_by_req(request)

        content = _parse_json(request)

        batch = request.args.get("next_batch", [None])[0]
        results = yield self.handlers.search_handler.search(
            requester.user,
            content,
            batch,
        )

        defer.returnValue((200, results))


def _parse_json(request):
    try:
        content = json.loads(request.content.read())
        if type(content) != dict:
            raise SynapseError(400, "Content must be a JSON object.",
                               errcode=Codes.NOT_JSON)
        return content
    except ValueError:
        raise SynapseError(400, "Content not JSON.", errcode=Codes.NOT_JSON)


def register_txn_path(servlet, regex_string, http_server, with_get=False):
    """Registers a transaction-based path.

    This registers two paths:
        PUT regex_string/$txnid
        POST regex_string

    Args:
        regex_string (str): The regex string to register. Must NOT have a
        trailing $ as this string will be appended to.
        http_server : The http_server to register paths with.
        with_get: True to also register respective GET paths for the PUTs.
    """
    http_server.register_paths(
        "POST",
        client_path_patterns(regex_string + "$"),
        servlet.on_POST
    )
    http_server.register_paths(
        "PUT",
        client_path_patterns(regex_string + "/(?P<txn_id>[^/]*)$"),
        servlet.on_PUT
    )
    if with_get:
        http_server.register_paths(
            "GET",
            client_path_patterns(regex_string + "/(?P<txn_id>[^/]*)$"),
            servlet.on_GET
        )


def register_servlets(hs, http_server):
    RoomStateEventRestServlet(hs).register(http_server)
    RoomCreateRestServlet(hs).register(http_server)
    RoomMemberListRestServlet(hs).register(http_server)
    RoomMessageListRestServlet(hs).register(http_server)
    JoinRoomAliasServlet(hs).register(http_server)
    RoomMembershipRestServlet(hs).register(http_server)
    RoomSendEventRestServlet(hs).register(http_server)
    PublicRoomListRestServlet(hs).register(http_server)
    RoomStateRestServlet(hs).register(http_server)
    RoomInitialSyncRestServlet(hs).register(http_server)
    RoomRedactEventRestServlet(hs).register(http_server)
    RoomTypingRestServlet(hs).register(http_server)
    SearchRestServlet(hs).register(http_server)
    RoomEventContext(hs).register(http_server)<|MERGE_RESOLUTION|>--- conflicted
+++ resolved
@@ -150,7 +150,6 @@
             event_dict["state_key"] = state_key
 
         msg_handler = self.handlers.message_handler
-<<<<<<< HEAD
         event, context = yield msg_handler.create_event(
             event_dict,
             token_id=requester.access_token_id,
@@ -166,14 +165,7 @@
         else:
             yield msg_handler.send_nonmember_event(event, context)
 
-        defer.returnValue((200, {}))
-=======
-        event = yield msg_handler.create_and_send_event(
-            event_dict, token_id=requester.access_token_id, txn_id=txn_id,
-        )
-
         defer.returnValue((200, {"event_id": event.event_id}))
->>>>>>> 200de164
 
 
 # TODO: Needs unit testing for generic events + feedback
