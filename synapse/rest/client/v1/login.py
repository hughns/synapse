--- conflicted
+++ resolved
@@ -14,13 +14,9 @@
 
 import logging
 import re
-<<<<<<< HEAD
-from typing import TYPE_CHECKING, Any, Awaitable, Callable, Dict, Optional
+from typing import TYPE_CHECKING, Any, Awaitable, Callable, Dict, List, Optional
 
 from typing_extensions import TypedDict
-=======
-from typing import TYPE_CHECKING, Awaitable, Callable, Dict, List, Optional
->>>>>>> e6245e6d
 
 from synapse.api.errors import Codes, LoginError, SynapseError
 from synapse.api.ratelimiting import Ratelimiter
@@ -31,12 +27,9 @@
 from synapse.http.server import HttpServer, finish_request
 from synapse.http.servlet import (
     RestServlet,
-<<<<<<< HEAD
     assert_params_in_dict,
     parse_boolean,
-=======
     parse_bytes_from_args,
->>>>>>> e6245e6d
     parse_json_object_from_request,
     parse_string,
 )
