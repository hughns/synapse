# Copyright 2018 New Vector Ltd
#
# Licensed under the Apache License, Version 2.0 (the "License");
# you may not use this file except in compliance with the License.
# You may obtain a copy of the License at
#
#     http://www.apache.org/licenses/LICENSE-2.0
#
# Unless required by applicable law or agreed to in writing, software
# distributed under the License is distributed on an "AS IS" BASIS,
# WITHOUT WARRANTIES OR CONDITIONS OF ANY KIND, either express or implied.
# See the License for the specific language governing permissions and
# limitations under the License.

import logging
from typing import TYPE_CHECKING, Optional

from twisted.web.resource import Resource
from twisted.web.server import Request

from synapse.http.server import set_cors_headers
from synapse.types import JsonDict
from synapse.util import json_encoder
from synapse.util.stringutils import parse_server_name

if TYPE_CHECKING:
    from synapse.server import HomeServer

logger = logging.getLogger(__name__)


class WellKnownBuilder:
    def __init__(self, hs: "HomeServer"):
        self._config = hs.config

    def get_well_known(self) -> Optional[JsonDict]:
        if not self._config.server.serve_client_wellknown:
            return None

        result = {"m.homeserver": {"base_url": self._config.server.public_baseurl}}

        if self._config.registration.default_identity_server:
            result["m.identity_server"] = {
                "base_url": self._config.registration.default_identity_server
            }

        if self._config.auth.oauth_delegation_enabled:
            result["m.authentication"] = {
                "issuer": self._config.auth.oauth_delegation_issuer
            }

<<<<<<< HEAD
=======
            if (self._config.auth.oauth_delegation_account != ""):
                result["m.authentication"]["account"] = self._config.auth.oauth_delegation_account

>>>>>>> 5d98e654
        return result


class ClientWellKnownResource(Resource):
    """A Twisted web resource which renders the .well-known/matrix/client file"""

    isLeaf = 1

    def __init__(self, hs: "HomeServer"):
        Resource.__init__(self)
        self._well_known_builder = WellKnownBuilder(hs)

    def render_GET(self, request: Request) -> bytes:
        set_cors_headers(request)
        r = self._well_known_builder.get_well_known()
        if not r:
            request.setResponseCode(404)
            request.setHeader(b"Content-Type", b"text/plain")
            return b".well-known not available"

        logger.debug("returning: %s", r)
        request.setHeader(b"Content-Type", b"application/json")
        return json_encoder.encode(r).encode("utf-8")


class ServerWellKnownResource(Resource):
    """Resource for .well-known/matrix/server, redirecting to port 443"""

    isLeaf = 1

    def __init__(self, hs: "HomeServer"):
        super().__init__()
        self._serve_server_wellknown = hs.config.server.serve_server_wellknown

        host, port = parse_server_name(hs.config.server.server_name)

        # If we've got this far, then https://<server_name>/ must route to us, so
        # we just redirect the traffic to port 443 instead of 8448.
        if port is None:
            port = 443

        self._response = json_encoder.encode({"m.server": f"{host}:{port}"}).encode(
            "utf-8"
        )

    def render_GET(self, request: Request) -> bytes:
        if not self._serve_server_wellknown:
            request.setResponseCode(404)
            request.setHeader(b"Content-Type", b"text/plain")
            return b"404. Is anything ever truly *well* known?\n"

        request.setHeader(b"Content-Type", b"application/json")
        return self._response


def well_known_resource(hs: "HomeServer") -> Resource:
    """Returns a Twisted web resource which handles '.well-known' requests"""
    res = Resource()
    matrix_resource = Resource()
    res.putChild(b"matrix", matrix_resource)

    matrix_resource.putChild(b"server", ServerWellKnownResource(hs))
    matrix_resource.putChild(b"client", ClientWellKnownResource(hs))

    return res<|MERGE_RESOLUTION|>--- conflicted
+++ resolved
@@ -49,12 +49,9 @@
                 "issuer": self._config.auth.oauth_delegation_issuer
             }
 
-<<<<<<< HEAD
-=======
             if (self._config.auth.oauth_delegation_account != ""):
                 result["m.authentication"]["account"] = self._config.auth.oauth_delegation_account
 
->>>>>>> 5d98e654
         return result
 
 
