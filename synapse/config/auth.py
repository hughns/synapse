--- conflicted
+++ resolved
@@ -18,11 +18,7 @@
 
 from authlib.jose.rfc7517 import JsonWebKey
 
-<<<<<<< HEAD
-from ._base import Config
-=======
 from ._base import Config, ConfigError
->>>>>>> 5d98e654
 
 
 class AuthConfig(Config):
@@ -35,7 +31,6 @@
         if password_config is None:
             password_config = {}
 
-<<<<<<< HEAD
         passwords_enabled = password_config.get("enabled", True)
         # 'only_for_reauth' allows users who have previously set a password to use it,
         # even though passwords would otherwise be disabled.
@@ -48,8 +43,6 @@
             passwords_for_reauth_only or passwords_enabled
         )
 
-=======
->>>>>>> 5d98e654
         self.password_localdb_enabled = password_config.get("localdb_enabled", True)
         self.password_pepper = password_config.get("pepper", "")
 
@@ -66,36 +59,27 @@
         oauth_delegation = config.get("oauth_delegation", {})
         self.oauth_delegation_enabled = oauth_delegation.get("enabled", False)
         self.oauth_delegation_issuer = oauth_delegation.get("issuer", "")
-<<<<<<< HEAD
         self.oauth_delegation_issuer_metadata = oauth_delegation.get("issuer_metadata")
-=======
         self.oauth_delegation_account = oauth_delegation.get("account", "")
->>>>>>> 5d98e654
         self.oauth_delegation_client_id = oauth_delegation.get("client_id", "")
         self.oauth_delegation_client_secret = oauth_delegation.get("client_secret", "")
         self.oauth_delegation_client_auth_method = oauth_delegation.get(
             "client_auth_method", "client_secret_post"
         )
 
-<<<<<<< HEAD
-=======
         self.password_enabled = password_config.get("enabled", not self.oauth_delegation_enabled)
 
->>>>>>> 5d98e654
         if self.oauth_delegation_client_auth_method == "private_key_jwt":
             self.oauth_delegation_client_secret = JsonWebKey.import_key(
                 self.oauth_delegation_client_secret
             )
 
-<<<<<<< HEAD
-=======
         # If we are delegating via OAuth then password cannot be supported as well
         if self.oauth_delegation_enabled and self.password_enabled:
             raise ConfigError(
                 "Password auth cannot be enabled when OAuth delegation is enabled"
             )
 
->>>>>>> 5d98e654
     def generate_config_section(self, **kwargs: Any) -> str:
         return """\
         password_config:
@@ -170,18 +154,11 @@
             #
             #session_timeout: "15s"
 
-<<<<<<< HEAD
-        ouath_token_delegation:
-            #enabled: true
-
-            #issuer: https://auth.example.com
-=======
         oauth_token_delegation:
             #enabled: true
 
             #issuer: https://auth.example.com
             #account: https://auth.example.com/myaccount
->>>>>>> 5d98e654
             #client_id: synapse
             #client_secret: very-secret
             #client_auth_method: client_secret_post
